from functools import cached_property
from itertools import chain
from typing import Callable, Dict, List, Optional, TypedDict, Union

import requests
from pydantic import (
    AnyHttpUrl,
    BaseModel,
    BaseSettings,
    Json,
    SecretStr,
    parse_obj_as,
    validator,
)
from requests.exceptions import ConnectionError
from retrying import retry

from grai_source_metabase.models import Edge, NodeTypes, Question, Table, Collection, Dashboard


class MetabaseConfig(BaseSettings):
    endpoint: AnyHttpUrl
    username: SecretStr
    password: SecretStr

    @validator("endpoint")
    def validate_endpoint(cls, endpoint: str):
        endpoint = endpoint.rstrip("/")
        return parse_obj_as(AnyHttpUrl, endpoint)

    class Config:
        env_prefix = "grai_metabase_"
        env_file = ".env"


class MetabaseAPI:
    """
    Wrapper class for interacting with the Metabase API.

    Args:
        username (str, optional): Metabase username. Defaults to None or returns value from environment variable.
        password (str, optional): Metabase password. Defaults to None or returns value from environment variable.
        endpoint (str, optional): Metabase API endpoint URL. Defaults to None.

    """

    def __init__(
        self,
        username: Optional[str] = None,
        password: Optional[str] = None,
        endpoint: Optional[str] = None,
    ):
        passthrough_kwargs = {
            "username": username,
            "password": password,
            "endpoint": endpoint,
        }

        self.config = MetabaseConfig(**{k: v for k, v in passthrough_kwargs.items() if v is not None})
        self.api_endpoint = f"{self.config.endpoint}/api"

        self.session = requests.Session()
        self.session.headers.update({"Content-Type": "application/json"})
        self.session.headers.update(self.authenticate())

    @retry(stop_max_attempt_number=3, wait_fixed=5000)
    def authenticate(self) -> Dict[str, str]:
        """
        Authenticates the user and sets the session headers.

        Args:
            request (callable): The HTTP request method to use for authentication.
            url (str): The URL for the authentication endpoint.

        Raises:
            ConnectionError: If there is an error connecting to the endpoint.

        """
        try:
            response = requests.post(
                url=f"{self.api_endpoint}/session",
                json={
                    "username": self.config.username.get_secret_value(),
                    "password": self.config.password.get_secret_value(),
                },
            )

            response.raise_for_status()
            return {"X-Metabase-Session": response.json()["id"]}

        except ConnectionError as ce:
            raise ce

    @staticmethod
    def make_request(request: Callable[..., requests.Response], url: str):
        """
        Makes an authenticated API request and returns the JSON response.

        Args:
            request (callable): The HTTP request method to use for the API call.
            url (str): The URL for the API endpoint.

        Returns:
            dict: The JSON response from the API.

        Raises:
            AssertionError: If the response status code is not 200.

        """
        response = request(url=url)
        assert response.status_code == 200
        return response.json()

    def get_questions(self):
        """
        Retrieves the list of questions from the Metabase API.

        Returns:
            dict: The JSON response containing the list of questions.

        """
        url = f"{self.api_endpoint}/card"
        return self.make_request(self.session.get, url)

    def get_tables(self):
        """
        Retrieves the list of tables from the Metabase API.

        Returns:
            dict: The JSON response containing the list of tables.

        """
        url = f"{self.api_endpoint}/table"
        return self.make_request(self.session.get, url)

    def get_dbs(self):
        """
        Retrieves the list of databases from the Metabase API.

        Returns:
            dict: The JSON response containing the list of databases.

        """
        url = f"{self.api_endpoint}/database"
        return self.make_request(self.session.get, url)

    def get_collections(self):
        """
        Retrieves the list of collections from the Metabase API.

        Returns:
            dict: The JSON response containing the list of collections.

        """

        url = f"{self.api_endpoint}/collection"
        return self.make_request(self.session.get, url)


def build_namespace_map(default_map: Dict[int, str], dbs: Dict, metabase_namespace: str) -> Dict[int, str]:
    namespace_map = default_map.copy()

    for k, v in dbs.items():
        db_id_ns = f"{metabase_namespace}.{k}.{v['name']}"
        namespace_map.setdefault(k, db_id_ns)

    return namespace_map


class NamespaceMapJsonModel(BaseModel):
    json_obj: Json[Dict[int, str]]


class MetabaseConnector(MetabaseAPI):
    """
    Connector class for interacting with Metabase API and building lineage information.

    Args:
        namespaces (Dict, optional): A mapping of database IDs to their corresponding namespace names. Defaults to None.
        default_namespace (str, optional): The default namespace to be used when a table or question does not have a specific namespace. Defaults to None.
        *args: Additional positional arguments to be passed to the base class constructor.
        **kwargs: Additional keyword arguments to be passed to the base class constructor.

    Attributes:
        metabase_namespace (str): The default namespace to be used.
        tables (List[Dict]): The list of tables retrieved from the Metabase API.
        tables_map (Dict[int, Dict]): A mapping of table IDs to their corresponding table dictionaries.
        dbs_map (Dict[int, Dict]): A mapping of database IDs to their corresponding database dictionaries.
        questions_map (Dict[int, Dict]): A mapping of question IDs to their corresponding question dictionaries.
        namespace_map (Dict[int, str]): A mapping of database IDs to their corresponding namespace names.
        question_table_map (Dict[int, int]): A mapping of question IDs to their corresponding table IDs.
        table_db_map (Dict[int, int]): A mapping of table IDs to their corresponding database IDs.

    """

    def __init__(
        self,
        metabase_namespace: str,
        namespace_map: Optional[Union[str, Dict[int, str]]] = None,
        *args,
        **kwargs,
    ):
        if namespace_map is None:
            namespace_map = {}
        elif isinstance(namespace_map, str):
            try:
                namespace_map = NamespaceMapJsonModel(json_obj=namespace_map).json_obj
            except Exception as e:
                message = (
                    f"There was an error parsing the value provided in namespace_map. When providing namespace_map "
                    f"it must be either a dictionary whose keys are database id's in metabase and values are namespace "
                    f"strings in Grai for the corresponding database or a JSON string of the same. "
                    f"In this case we received a JSON string but it did not parse to Dict[int, str] as expected."
                )
                raise ValueError(message) from e

        super().__init__(*args, **kwargs)
        self.base_namespace_map = namespace_map
        self.metabase_namespace = metabase_namespace

    @cached_property
    def namespace_map(self):
        return build_namespace_map(self.base_namespace_map, self.dbs_map, self.metabase_namespace)

    @cached_property
    def tables(self) -> List[Dict]:
        # This line creates a list of tables by modifying each table dictionary obtained from the get_tables() method.
        # It replaces the "schema" key with a new key "schema_name" while preserving the other key-value pairs.
        # this is because the "schema" key is a reserved keyword in the pydantic.
<<<<<<< HEAD
        self.tables = [{**table, "schema_name": table.pop("schema")} for table in self.get_tables()]
        self.tables_map = {table["id"]: table for table in self.tables if table["active"]}
        self.dbs_map = {db["id"]: db for db in self.get_dbs()["data"]}
        self.collections_map = {
            collection["id"]: {k: v for k, v in collection.items() if k != "namespace"}
            for collection in self.get_collections()
            if collection["id"] != "root" and collection["archived"] is False
        }

        self.questions_map = {
            question["id"]: question for question in self.get_questions() if question["archived"] is False
        }
        self.namespace_map = build_namespace_map(self.dbs_map, namespaces, self.metabase_namespace)

        self.question_table_map = {}
        self.table_db_map = {}
        self.question_collection_map = {}
=======
        return [{**table, "schema_name": table.pop("schema")} for table in self.get_tables()]
>>>>>>> cb41470e

    @cached_property
    def tables_map(self) -> Dict:
        return {table["id"]: table for table in self.tables if table["active"]}

    @cached_property
    def dbs_map(self) -> Dict:
        return {db["id"]: db for db in self.get_dbs()["data"]}

    @cached_property
    def questions_map(self) -> Dict:
        return {question["id"]: question for question in self.get_questions() if question["archived"] is False}

    @cached_property
    def question_table_map(self) -> Dict:
        return {
            question["id"]: question["table_id"]
            for question in self.questions_map.values()
            if question["table_id"] and self.tables_map.get(question["table_id"]) is not None
        }

    @cached_property
    def table_db_map(self) -> Dict:
        return {
            table["id"]: table["db_id"]
            for table in self.tables
            if table["id"] is not None and table["db_id"] is not None
        }

<<<<<<< HEAD
        self.question_collection_map = {
            question["id"]: question["collection_id"]
            for question in self.questions_map.values()
            if question["collection_id"] and self.collections_map.get(question["collection_id"]) is not None
        }

        self._lineage_ready = True

=======
>>>>>>> cb41470e
    def get_nodes(self) -> List[NodeTypes]:
        """
        Retrieves the list of nodes representing tables and questions.

        Returns:
            List[NodeTypes]: The list of nodes.

        """

        for question in self.questions_map.values():
            question["namespace"] = self.metabase_namespace

        for collection in self.collections_map.values():
            collection["namespace"] = self.metabase_namespace

        for table in self.tables_map.values():
            table["namespace"] = self.namespace_map[self.table_db_map[table["id"]]]

        verified_questions = [Question(**question) for question in self.questions_map.values()]
        verified_tables = [Table(**table) for table in self.tables_map.values()]
        verified_collections = [Collection(**collection) for collection in self.collections_map.values()]
        nodes = chain(verified_questions, verified_tables, verified_collections)

        return list(nodes)

    def get_edges(self) -> List[Edge]:
        """
        Retrieves the list of edges representing the relationships between questions and tables.

        Returns:
            List[Edge]: The list of edges.

        """
<<<<<<< HEAD

        if not self._lineage_ready:
            self.build_lineage()

        question_to_table_edges = (
=======
        edges = (
>>>>>>> cb41470e
            Edge(
                source=Question(**self.questions_map[question]),
                destination=Table(**self.tables_map[table]),
                namespace=self.questions_map[question]["namespace"],
            )
            for question, table in self.question_table_map.items()
        )

        collection_to_question_edges = (
            Edge(
                source=Collection(**self.collections_map[collection]),
                destination=Question(**self.questions_map[question]),
                namespace=self.questions_map[question]["namespace"],
            )
            for question, collection in self.question_collection_map.items()
        )

        edges = chain(question_to_table_edges, collection_to_question_edges)
        return list(edges)<|MERGE_RESOLUTION|>--- conflicted
+++ resolved
@@ -15,7 +15,14 @@
 from requests.exceptions import ConnectionError
 from retrying import retry
 
-from grai_source_metabase.models import Edge, NodeTypes, Question, Table, Collection, Dashboard
+from grai_source_metabase.models import (
+    Collection,
+    Dashboard,
+    Edge,
+    NodeTypes,
+    Question,
+    Table,
+)
 
 
 class MetabaseConfig(BaseSettings):
@@ -224,42 +231,27 @@
 
     @cached_property
     def tables(self) -> List[Dict]:
-        # This line creates a list of tables by modifying each table dictionary obtained from the get_tables() method.
-        # It replaces the "schema" key with a new key "schema_name" while preserving the other key-value pairs.
-        # this is because the "schema" key is a reserved keyword in the pydantic.
-<<<<<<< HEAD
-        self.tables = [{**table, "schema_name": table.pop("schema")} for table in self.get_tables()]
-        self.tables_map = {table["id"]: table for table in self.tables if table["active"]}
-        self.dbs_map = {db["id"]: db for db in self.get_dbs()["data"]}
-        self.collections_map = {
+        return [{**table, "schema_name": table.pop("schema")} for table in self.get_tables()]
+
+    @cached_property
+    def tables_map(self) -> Dict:
+        return {table["id"]: table for table in self.tables if table["active"]}
+
+    @cached_property
+    def dbs_map(self) -> Dict:
+        return {db["id"]: db for db in self.get_dbs()["data"]}
+
+    @cached_property
+    def questions_map(self) -> Dict:
+        return {question["id"]: question for question in self.get_questions() if question["archived"] is False}
+
+    @cached_property
+    def collections_map(self) -> Dict:
+        return {
             collection["id"]: {k: v for k, v in collection.items() if k != "namespace"}
             for collection in self.get_collections()
             if collection["id"] != "root" and collection["archived"] is False
         }
-
-        self.questions_map = {
-            question["id"]: question for question in self.get_questions() if question["archived"] is False
-        }
-        self.namespace_map = build_namespace_map(self.dbs_map, namespaces, self.metabase_namespace)
-
-        self.question_table_map = {}
-        self.table_db_map = {}
-        self.question_collection_map = {}
-=======
-        return [{**table, "schema_name": table.pop("schema")} for table in self.get_tables()]
->>>>>>> cb41470e
-
-    @cached_property
-    def tables_map(self) -> Dict:
-        return {table["id"]: table for table in self.tables if table["active"]}
-
-    @cached_property
-    def dbs_map(self) -> Dict:
-        return {db["id"]: db for db in self.get_dbs()["data"]}
-
-    @cached_property
-    def questions_map(self) -> Dict:
-        return {question["id"]: question for question in self.get_questions() if question["archived"] is False}
 
     @cached_property
     def question_table_map(self) -> Dict:
@@ -277,17 +269,14 @@
             if table["id"] is not None and table["db_id"] is not None
         }
 
-<<<<<<< HEAD
-        self.question_collection_map = {
+    @cached_property
+    def question_collection_map(self) -> Dict:
+        return {
             question["id"]: question["collection_id"]
             for question in self.questions_map.values()
             if question["collection_id"] and self.collections_map.get(question["collection_id"]) is not None
         }
 
-        self._lineage_ready = True
-
-=======
->>>>>>> cb41470e
     def get_nodes(self) -> List[NodeTypes]:
         """
         Retrieves the list of nodes representing tables and questions.
@@ -321,15 +310,8 @@
             List[Edge]: The list of edges.
 
         """
-<<<<<<< HEAD
-
-        if not self._lineage_ready:
-            self.build_lineage()
 
         question_to_table_edges = (
-=======
-        edges = (
->>>>>>> cb41470e
             Edge(
                 source=Question(**self.questions_map[question]),
                 destination=Table(**self.tables_map[table]),
